--- conflicted
+++ resolved
@@ -28,11 +28,7 @@
 	nodeDatabases = uniformChoice{"goleveldb", "cleveldb", "rocksdb", "boltdb", "badgerdb"}
 	// FIXME: grpc disabled due to https://github.com/tendermint/tendermint/issues/5439
 	nodeABCIProtocols    = uniformChoice{"unix", "tcp", "builtin"} // "grpc"
-<<<<<<< HEAD
 	nodePrivvalProtocols = uniformChoice{"file", "unix", "tcp", "dashcore"}
-=======
-	nodePrivvalProtocols = uniformChoice{"file", "unix", "tcp"}
->>>>>>> e54fdb62
 	// FIXME: v2 disabled due to flake
 	nodeFastSyncs         = uniformChoice{"", "v0"} // "v2"
 	nodeStateSyncs        = uniformChoice{false, true}
@@ -79,11 +75,8 @@
 		Nodes:            map[string]*e2e.ManifestNode{},
 	}
 
-<<<<<<< HEAD
-	var numSeeds, numValidators, numFulls, numChainLocks int
-=======
-	var numSeeds, numValidators, numFulls, numLightClients int
->>>>>>> e54fdb62
+
+	var numSeeds, numValidators, numFulls, numChainLocks, numLightClients int
 	switch opt["topology"].(string) {
 	case "single":
 		numValidators = 1
