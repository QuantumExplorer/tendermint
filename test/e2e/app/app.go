package main

import (
	"bytes"
	"encoding/base64"
	"encoding/hex"
	"errors"
	"fmt"
	"os"
	"path/filepath"
	"strconv"
<<<<<<< HEAD

	"github.com/tendermint/tendermint/crypto"

	"github.com/tendermint/tendermint/types"

	"github.com/tendermint/tendermint/crypto/bls12381"
	cryptoenc "github.com/tendermint/tendermint/crypto/encoding"
=======
>>>>>>> e54fdb62

	"github.com/tendermint/tendermint/abci/example/code"
	abci "github.com/tendermint/tendermint/abci/types"
	"github.com/tendermint/tendermint/libs/log"
	types1 "github.com/tendermint/tendermint/proto/tendermint/types"
	"github.com/tendermint/tendermint/version"
)

// Application is an ABCI application for use by end-to-end tests. It is a
// simple key/value store for strings, storing data in memory and persisting
// to disk as JSON, taking state sync snapshots if requested.
type Application struct {
	abci.BaseApplication
	logger          log.Logger
	state           *State
	snapshots       *SnapshotStore
	cfg             *Config
	restoreSnapshot *abci.Snapshot
	restoreChunks   [][]byte
}

// NewApplication creates the application.
func NewApplication(cfg *Config) (*Application, error) {
	state, err := NewState(filepath.Join(cfg.Dir, "state.json"), cfg.PersistInterval)
	if err != nil {
		return nil, err
	}
	snapshots, err := NewSnapshotStore(filepath.Join(cfg.Dir, "snapshots"))
	if err != nil {
		return nil, err
	}
	return &Application{
		logger:    log.NewTMLogger(log.NewSyncWriter(os.Stdout)),
		state:     state,
		snapshots: snapshots,
		cfg:       cfg,
	}, nil
}

// Info implements ABCI.
func (app *Application) Info(req abci.RequestInfo) abci.ResponseInfo {
	return abci.ResponseInfo{
		Version:                   version.ABCIVersion,
		AppVersion:                1,
		LastBlockHeight:           int64(app.state.Height),
		LastBlockAppHash:          app.state.Hash,
		LastCoreChainLockedHeight: app.state.CoreHeight,
	}
}

// Info implements ABCI.
func (app *Application) InitChain(req abci.RequestInitChain) abci.ResponseInitChain {
	var err error
	app.state.initialHeight = uint64(req.InitialHeight)
	if len(req.AppStateBytes) > 0 {
		err = app.state.Import(0, req.AppStateBytes)
		if err != nil {
			panic(err)
		}
	}
	resp := abci.ResponseInitChain{
		AppHash: app.state.Hash,
	}
	validatorSetUpdate, err := app.validatorSetUpdates(0)
	if err != nil {
		panic(err)
	}
	resp.ValidatorSetUpdate = *validatorSetUpdate

	if resp.NextCoreChainLockUpdate, err = app.chainLockUpdate(0); err != nil {
		panic(err)
	}
	return resp
}

// CheckTx implements ABCI.
func (app *Application) CheckTx(req abci.RequestCheckTx) abci.ResponseCheckTx {
	_, _, err := parseTx(req.Tx)
	if err != nil {
		return abci.ResponseCheckTx{
			Code: code.CodeTypeEncodingError,
			Log:  err.Error(),
		}
	}
	return abci.ResponseCheckTx{Code: code.CodeTypeOK, GasWanted: 1}
}

// DeliverTx implements ABCI.
func (app *Application) DeliverTx(req abci.RequestDeliverTx) abci.ResponseDeliverTx {
	key, value, err := parseTx(req.Tx)
	if err != nil {
		panic(err) // shouldn't happen since we verified it in CheckTx
	}
	app.state.Set(key, value)
	return abci.ResponseDeliverTx{Code: code.CodeTypeOK}
}

// EndBlock implements ABCI.
func (app *Application) EndBlock(req abci.RequestEndBlock) abci.ResponseEndBlock {
<<<<<<< HEAD
	var err error
	resp := abci.ResponseEndBlock{}
	if resp.ValidatorSetUpdate, err = app.validatorSetUpdates(uint64(req.Height)); err != nil {
		panic(err)
	}
	if resp.NextCoreChainLockUpdate, err = app.chainLockUpdate(uint64(req.Height)); err != nil {
=======
	valUpdates, err := app.validatorUpdates(uint64(req.Height))
	if err != nil {
>>>>>>> e54fdb62
		panic(err)
	}

	return abci.ResponseEndBlock{
		ValidatorUpdates: valUpdates,
		Events: []abci.Event{
			{
				Type: "val_updates",
				Attributes: []abci.EventAttribute{
					{
						Key:   []byte("size"),
						Value: []byte(strconv.Itoa(valUpdates.Len())),
					},
					{
						Key:   []byte("height"),
						Value: []byte(strconv.Itoa(int(req.Height))),
					},
				},
			},
		},
	}
}

// Commit implements ABCI.
func (app *Application) Commit() abci.ResponseCommit {
	height, hash, err := app.state.Commit()
	if err != nil {
		panic(err)
	}
	if app.cfg.SnapshotInterval > 0 && height%app.cfg.SnapshotInterval == 0 {
		snapshot, err := app.snapshots.Create(app.state)
		if err != nil {
			panic(err)
		}
		app.logger.Info("Created state sync snapshot", "height", snapshot.Height)
	}
	retainHeight := int64(0)
	if app.cfg.RetainBlocks > 0 {
		retainHeight = int64(height - app.cfg.RetainBlocks + 1)
	}
	return abci.ResponseCommit{
		Data:         hash,
		RetainHeight: retainHeight,
	}
}

// Query implements ABCI.
func (app *Application) Query(req abci.RequestQuery) abci.ResponseQuery {
	return abci.ResponseQuery{
		Height: int64(app.state.Height),
		Key:    req.Data,
		Value:  []byte(app.state.Get(string(req.Data))),
	}
}

// ListSnapshots implements ABCI.
func (app *Application) ListSnapshots(req abci.RequestListSnapshots) abci.ResponseListSnapshots {
	snapshots, err := app.snapshots.List()
	if err != nil {
		panic(err)
	}
	return abci.ResponseListSnapshots{Snapshots: snapshots}
}

// LoadSnapshotChunk implements ABCI.
func (app *Application) LoadSnapshotChunk(req abci.RequestLoadSnapshotChunk) abci.ResponseLoadSnapshotChunk {
	chunk, err := app.snapshots.LoadChunk(req.Height, req.Format, req.Chunk)
	if err != nil {
		panic(err)
	}
	return abci.ResponseLoadSnapshotChunk{Chunk: chunk}
}

// OfferSnapshot implements ABCI.
func (app *Application) OfferSnapshot(req abci.RequestOfferSnapshot) abci.ResponseOfferSnapshot {
	if app.restoreSnapshot != nil {
		panic("A snapshot is already being restored")
	}
	app.restoreSnapshot = req.Snapshot
	app.restoreChunks = [][]byte{}
	return abci.ResponseOfferSnapshot{Result: abci.ResponseOfferSnapshot_ACCEPT}
}

// ApplySnapshotChunk implements ABCI.
func (app *Application) ApplySnapshotChunk(req abci.RequestApplySnapshotChunk) abci.ResponseApplySnapshotChunk {
	if app.restoreSnapshot == nil {
		panic("No restore in progress")
	}
	app.restoreChunks = append(app.restoreChunks, req.Chunk)
	if len(app.restoreChunks) == int(app.restoreSnapshot.Chunks) {
		bz := []byte{}
		for _, chunk := range app.restoreChunks {
			bz = append(bz, chunk...)
		}
		err := app.state.Import(app.restoreSnapshot.Height, bz)
		if err != nil {
			panic(err)
		}
		app.restoreSnapshot = nil
		app.restoreChunks = nil
	}
	return abci.ResponseApplySnapshotChunk{Result: abci.ResponseApplySnapshotChunk_ACCEPT}
}

// validatorUpdates generates a validator set update.
func (app *Application) validatorSetUpdates(height uint64) (*abci.ValidatorSetUpdate, error) {
	updates := app.cfg.ValidatorUpdates[fmt.Sprintf("%v", height)]
	if len(updates) == 0 {
		return nil, nil
	}

	thresholdPublicKeyUpdateString := app.cfg.ThesholdPublicKeyUpdate[fmt.Sprintf("%v", height)]
	if len(thresholdPublicKeyUpdateString) == 0 {
		return nil, fmt.Errorf("thresholdPublicKeyUpdate must be set")
	}
	thresholdPublicKeyUpdateBytes, err := base64.StdEncoding.DecodeString(thresholdPublicKeyUpdateString)
	if err != nil {
		return nil, fmt.Errorf("invalid base64 pubkey value %q: %w", thresholdPublicKeyUpdateString, err)
	}
	thresholdPublicKeyUpdate := bls12381.PubKey(thresholdPublicKeyUpdateBytes)
	abciThresholdPublicKeyUpdate, err := cryptoenc.PubKeyToProto(thresholdPublicKeyUpdate)
	if err != nil {
		panic(err)
	}

	quorumHashUpdateString := app.cfg.QuorumHashUpdate[fmt.Sprintf("%v", height)]
	if len(quorumHashUpdateString) == 0 {
		return nil, fmt.Errorf("quorumHashUpdate must be set")
	}
	quorumHashUpdateBytes, err := hex.DecodeString(quorumHashUpdateString)
	if err != nil {
		return nil, fmt.Errorf("invalid hex quorum value %q: %w", quorumHashUpdateString, err)
	}
	quorumHashUpdate := crypto.QuorumHash(quorumHashUpdateBytes)

	valSetUpdates := abci.ValidatorSetUpdate{}

	valUpdates := abci.ValidatorUpdates{}
	for proTxHashString, keyString := range updates {
		keyBytes, err := base64.StdEncoding.DecodeString(keyString)
		if err != nil {
			return nil, fmt.Errorf("invalid base64 pubkey value %q: %w", keyString, err)
		}
		proTxHashBytes, err := hex.DecodeString(proTxHashString)
		if err != nil {
			return nil, fmt.Errorf("invalid hex proTxHash value %q: %w", proTxHashBytes, err)
		}
		publicKeyUpdate := bls12381.PubKey(keyBytes)
		valUpdates = append(valUpdates, abci.UpdateValidator(proTxHashBytes, publicKeyUpdate, types.DefaultDashVotingPower))
	}
	valSetUpdates.ValidatorUpdates = valUpdates
	valSetUpdates.ThresholdPublicKey = abciThresholdPublicKeyUpdate
	valSetUpdates.QuorumHash = quorumHashUpdate
	return &valSetUpdates, nil
}

// validatorUpdates generates a validator set update.
func (app *Application) chainLockUpdate(height uint64) (*types1.CoreChainLock, error) {
	updates := app.cfg.ChainLockUpdates[fmt.Sprintf("%v", height)]
	if len(updates) == 0 {
		return nil, nil
	}

	chainLockUpdateString := app.cfg.ChainLockUpdates[fmt.Sprintf("%v", height)]
	if len(chainLockUpdateString) == 0 {
		return nil, fmt.Errorf("chainlockUpdate must be set")
	}
	chainlockUpdateHeight, err := strconv.Atoi(chainLockUpdateString)
	if err != nil {
		return nil, fmt.Errorf("invalid number chainlockUpdate value %q: %w", chainLockUpdateString, err)
	}
	chainLock := types.NewMockChainLock(uint32(chainlockUpdateHeight))
	return chainLock.ToProto(), nil
}

// parseTx parses a tx in 'key=value' format into a key and value.
func parseTx(tx []byte) (string, string, error) {
	parts := bytes.Split(tx, []byte("="))
	if len(parts) != 2 {
		return "", "", fmt.Errorf("invalid tx format: %q", string(tx))
	}
	if len(parts[0]) == 0 {
		return "", "", errors.New("key cannot be empty")
	}
	return string(parts[0]), string(parts[1]), nil
}<|MERGE_RESOLUTION|>--- conflicted
+++ resolved
@@ -9,7 +9,6 @@
 	"os"
 	"path/filepath"
 	"strconv"
-<<<<<<< HEAD
 
 	"github.com/tendermint/tendermint/crypto"
 
@@ -17,8 +16,6 @@
 
 	"github.com/tendermint/tendermint/crypto/bls12381"
 	cryptoenc "github.com/tendermint/tendermint/crypto/encoding"
-=======
->>>>>>> e54fdb62
 
 	"github.com/tendermint/tendermint/abci/example/code"
 	abci "github.com/tendermint/tendermint/abci/types"
@@ -118,29 +115,30 @@
 
 // EndBlock implements ABCI.
 func (app *Application) EndBlock(req abci.RequestEndBlock) abci.ResponseEndBlock {
-<<<<<<< HEAD
+
 	var err error
 	resp := abci.ResponseEndBlock{}
 	if resp.ValidatorSetUpdate, err = app.validatorSetUpdates(uint64(req.Height)); err != nil {
 		panic(err)
 	}
 	if resp.NextCoreChainLockUpdate, err = app.chainLockUpdate(uint64(req.Height)); err != nil {
-=======
-	valUpdates, err := app.validatorUpdates(uint64(req.Height))
-	if err != nil {
->>>>>>> e54fdb62
+		panic(err)
+	}
+
+	validatorSetUpdates, err := app.validatorSetUpdates(uint64(req.Height))
+	if err != nil {
 		panic(err)
 	}
 
 	return abci.ResponseEndBlock{
-		ValidatorUpdates: valUpdates,
+		ValidatorSetUpdate: validatorSetUpdates,
 		Events: []abci.Event{
 			{
 				Type: "val_updates",
 				Attributes: []abci.EventAttribute{
 					{
 						Key:   []byte("size"),
-						Value: []byte(strconv.Itoa(valUpdates.Len())),
+						Value: []byte(strconv.Itoa(len(validatorSetUpdates.ValidatorUpdates))),
 					},
 					{
 						Key:   []byte("height"),
