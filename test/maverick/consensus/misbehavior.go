--- conflicted
+++ resolved
@@ -151,31 +151,19 @@
 		return
 	}
 
-<<<<<<< HEAD
 	if cs.isProposer(proTxHash) {
-		logger.Info("enterPropose: Our turn to propose",
+		logger.Debug("enterPropose: our turn to propose",
 			"proposer",
 			proTxHash,
 			"privValidator",
 			cs.privValidator)
 		cs.decideProposal(height, round)
 	} else {
-		logger.Info("enterPropose: Not our turn to propose",
+		logger.Debug("enterPropose: not our turn to propose",
 			"proposer",
 			cs.Validators.GetProposer().ProTxHash,
 			"privValidator",
 			cs.privValidator)
-=======
-	if cs.isProposer(address) {
-		logger.Debug("enterPropose: our turn to propose",
-			"proposer", address,
-		)
-		cs.decideProposal(height, round)
-	} else {
-		logger.Debug("enterPropose: not our turn to propose",
-			"proposer", cs.Validators.GetProposer().Address,
-		)
->>>>>>> e54fdb62
 	}
 }
 
