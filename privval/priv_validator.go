--- conflicted
+++ resolved
@@ -159,11 +159,6 @@
 }
 
 // LoadFilePV loads a FilePV from the filePaths.  The FilePV handles double
-<<<<<<< HEAD
-// signing prevention by persisting data to the stateFilePath.  If the filePaths
-// do not exist, the FilePV must be created manually and saved.
-func LoadFilePV(keyFilePath, stateFilePath string) *FilePV {
-=======
 // signing prevention by persisting data to the stateFilePath.  If either file path
 // does not exist, the program will exit.
 func LoadFilePV(keyFilePath, stateFilePath string) *FilePV {
@@ -178,7 +173,6 @@
 
 // If loadState is true, we load from the stateFilePath. Otherwise, we use an empty LastSignState.
 func loadFilePV(keyFilePath, stateFilePath string, loadState bool) *FilePV {
->>>>>>> 41e2eeee
 	keyJSONBytes, err := ioutil.ReadFile(keyFilePath)
 	if err != nil {
 		cmn.Exit(err.Error())
@@ -193,19 +187,6 @@
 	pvKey.PubKey = pvKey.PrivKey.PubKey()
 	pvKey.Address = pvKey.PubKey.Address()
 	pvKey.filePath = keyFilePath
-<<<<<<< HEAD
-
-	stateJSONBytes, err := ioutil.ReadFile(stateFilePath)
-	if err != nil {
-		cmn.Exit(err.Error())
-	}
-	pvState := FilePVLastSignState{}
-	err = cdc.UnmarshalJSON(stateJSONBytes, &pvState)
-	if err != nil {
-		cmn.Exit(fmt.Sprintf("Error reading PrivValidator state from %v: %v\n", stateFilePath, err))
-	}
-
-=======
 
 	pvState := FilePVLastSignState{}
 	if loadState {
@@ -219,7 +200,6 @@
 		}
 	}
 
->>>>>>> 41e2eeee
 	pvState.filePath = stateFilePath
 
 	return &FilePV{
