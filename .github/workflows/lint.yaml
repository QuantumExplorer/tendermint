--- conflicted
+++ resolved
@@ -64,7 +64,6 @@
             **/**.go
             go.mod
             go.sum
-<<<<<<< HEAD
       - uses: actions/cache@v2
         with:
           path: ~/bls-cache
@@ -73,10 +72,7 @@
         run: |
           sudo cp -vr ~/bls-cache/include/* /usr/local/include/
           sudo cp -vr ~/bls-cache/libchiabls.a /usr/local/lib/
-      - uses: golangci/golangci-lint-action@v2.3.0
-=======
       - uses: golangci/golangci-lint-action@v2.5.1
->>>>>>> e54fdb62
         with:
           # Required: the version of golangci-lint is required and must be specified without patch version: we always use the latest patch version.
           version: v1.38
