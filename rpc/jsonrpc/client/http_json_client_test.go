--- conflicted
+++ resolved
@@ -33,8 +33,6 @@
 		require.NoError(t, err)
 		require.NotNil(t, addr)
 	}
-<<<<<<< HEAD
-=======
 }
 
 func Test_parsedURL(t *testing.T) {
@@ -85,5 +83,4 @@
 			require.Equal(t, tt.expectedHostWithPath, parsed.GetHostWithPath())
 		})
 	}
->>>>>>> e54fdb62
 }