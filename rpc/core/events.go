--- conflicted
+++ resolved
@@ -107,11 +107,10 @@
 	}
 
 	go func() {
-<<<<<<< HEAD
 		for {
 			select {
 			case msg := <-sub.Out():
-				resultEvent := &ctypes.ResultEvent{query, msg.Data(), msg.Tags()}
+        resultEvent := &ctypes.ResultEvent{Query: query, Data: msg.Data(), Tags: msg.Tags()}
 				wsCtx.TryWriteRPCResponse(
 					rpctypes.NewRPCSuccessResponse(
 						wsCtx.Codec(),
@@ -126,11 +125,6 @@
 					))
 				return
 			}
-=======
-		for event := range ch {
-			tmResult := &ctypes.ResultEvent{Query: query, Data: event.(tmtypes.TMEventData)}
-			wsCtx.TryWriteRPCResponse(rpctypes.NewRPCSuccessResponse(wsCtx.Codec(), rpctypes.JSONRPCStringID(fmt.Sprintf("%v#event", wsCtx.Request.ID)), tmResult))
->>>>>>> d32f7d24
 		}
 	}()
 
