// Uses nacl's secret_box to encrypt a net.Conn.
// It is (meant to be) an implementation of the STS protocol.
// Note we do not (yet) assume that a remote peer's pubkey
// is known ahead of time, and thus we are technically
// still vulnerable to MITM. (TODO!)
// See docs/sts-final.pdf for more info
package conn

import (
	"bytes"
	crand "crypto/rand"
	"crypto/sha256"
	"encoding/binary"
	"errors"
	"io"
	"net"
	"time"

	"golang.org/x/crypto/nacl/box"
	"golang.org/x/crypto/nacl/secretbox"
	"golang.org/x/crypto/ripemd160"

<<<<<<< HEAD
	"github.com/tendermint/go-crypto"
=======
	crypto "github.com/tendermint/go-crypto"
	wire "github.com/tendermint/go-wire"
>>>>>>> 4930b61a
	cmn "github.com/tendermint/tmlibs/common"
)

// 4 + 1024 == 1028 total frame size
const dataLenSize = 4
const dataMaxSize = 1024
const totalFrameSize = dataMaxSize + dataLenSize
const sealedFrameSize = totalFrameSize + secretbox.Overhead

// Implements net.Conn
type SecretConnection struct {
	conn       io.ReadWriteCloser
	recvBuffer []byte
	recvNonce  *[24]byte
	sendNonce  *[24]byte
	remPubKey  crypto.PubKey
	shrSecret  *[32]byte // shared secret
}

// Performs handshake and returns a new authenticated SecretConnection.
// Returns nil if error in handshake.
// Caller should call conn.Close()
// See docs/sts-final.pdf for more information.
func MakeSecretConnection(conn io.ReadWriteCloser, locPrivKey crypto.PrivKey) (*SecretConnection, error) {

	locPubKey := locPrivKey.PubKey()

	// Generate ephemeral keys for perfect forward secrecy.
	locEphPub, locEphPriv := genEphKeys()

	// Write local ephemeral pubkey and receive one too.
	// NOTE: every 32-byte string is accepted as a Curve25519 public key
	// (see DJB's Curve25519 paper: http://cr.yp.to/ecdh/curve25519-20060209.pdf)
	remEphPub, err := shareEphPubKey(conn, locEphPub)
	if err != nil {
		return nil, err
	}

	// Compute common shared secret.
	shrSecret := computeSharedSecret(remEphPub, locEphPriv)

	// Sort by lexical order.
	loEphPub, hiEphPub := sort32(locEphPub, remEphPub)

	// Check if the local ephemeral public key
	// was the least, lexicographically sorted.
	locIsLeast := bytes.Equal(locEphPub[:], loEphPub[:])

	// Generate nonces to use for secretbox.
	recvNonce, sendNonce := genNonces(loEphPub, hiEphPub, locIsLeast)

	// Generate common challenge to sign.
	challenge := genChallenge(loEphPub, hiEphPub)

	// Construct SecretConnection.
	sc := &SecretConnection{
		conn:       conn,
		recvBuffer: nil,
		recvNonce:  recvNonce,
		sendNonce:  sendNonce,
		shrSecret:  shrSecret,
	}

	// Sign the challenge bytes for authentication.
	locSignature := signChallenge(challenge, locPrivKey)

	// Share (in secret) each other's pubkey & challenge signature
	authSigMsg, err := shareAuthSignature(sc, locPubKey, locSignature)
	if err != nil {
		return nil, err
	}
	remPubKey, remSignature := authSigMsg.Key, authSigMsg.Sig
	if !remPubKey.VerifyBytes(challenge[:], remSignature) {
		return nil, errors.New("Challenge verification failed")
	}

	// We've authorized.
	sc.remPubKey = remPubKey
	return sc, nil
}

// Returns authenticated remote pubkey
func (sc *SecretConnection) RemotePubKey() crypto.PubKey {
	return sc.remPubKey
}

// Writes encrypted frames of `sealedFrameSize`
// CONTRACT: data smaller than dataMaxSize is read atomically.
func (sc *SecretConnection) Write(data []byte) (n int, err error) {
	for 0 < len(data) {
		var frame = make([]byte, totalFrameSize)
		var chunk []byte
		if dataMaxSize < len(data) {
			chunk = data[:dataMaxSize]
			data = data[dataMaxSize:]
		} else {
			chunk = data
			data = nil
		}
		chunkLength := len(chunk)
		binary.BigEndian.PutUint32(frame, uint32(chunkLength))
		copy(frame[dataLenSize:], chunk)

		// encrypt the frame
		var sealedFrame = make([]byte, sealedFrameSize)
		secretbox.Seal(sealedFrame[:0], frame, sc.sendNonce, sc.shrSecret)
		// fmt.Printf("secretbox.Seal(sealed:%X,sendNonce:%X,shrSecret:%X\n", sealedFrame, sc.sendNonce, sc.shrSecret)
		incr2Nonce(sc.sendNonce)
		// end encryption

		_, err := sc.conn.Write(sealedFrame)
		if err != nil {
			return n, err
		}
		n += len(chunk)
	}
	return
}

// CONTRACT: data smaller than dataMaxSize is read atomically.
func (sc *SecretConnection) Read(data []byte) (n int, err error) {
	if 0 < len(sc.recvBuffer) {
		n = copy(data, sc.recvBuffer)
		sc.recvBuffer = sc.recvBuffer[n:]
		return
	}

	sealedFrame := make([]byte, sealedFrameSize)
	_, err = io.ReadFull(sc.conn, sealedFrame)
	if err != nil {
		return
	}

	// decrypt the frame
	var frame = make([]byte, totalFrameSize)
	// fmt.Printf("secretbox.Open(sealed:%X,recvNonce:%X,shrSecret:%X\n", sealedFrame, sc.recvNonce, sc.shrSecret)
	_, ok := secretbox.Open(frame[:0], sealedFrame, sc.recvNonce, sc.shrSecret)
	if !ok {
		return n, errors.New("Failed to decrypt SecretConnection")
	}
	incr2Nonce(sc.recvNonce)
	// end decryption

	var chunkLength = binary.BigEndian.Uint32(frame) // read the first two bytes
	if chunkLength > dataMaxSize {
		return 0, errors.New("chunkLength is greater than dataMaxSize")
	}
	var chunk = frame[dataLenSize : dataLenSize+chunkLength]

	n = copy(data, chunk)
	sc.recvBuffer = chunk[n:]
	return
}

// Implements net.Conn
func (sc *SecretConnection) Close() error                  { return sc.conn.Close() }
func (sc *SecretConnection) LocalAddr() net.Addr           { return sc.conn.(net.Conn).LocalAddr() }
func (sc *SecretConnection) RemoteAddr() net.Addr          { return sc.conn.(net.Conn).RemoteAddr() }
func (sc *SecretConnection) SetDeadline(t time.Time) error { return sc.conn.(net.Conn).SetDeadline(t) }
func (sc *SecretConnection) SetReadDeadline(t time.Time) error {
	return sc.conn.(net.Conn).SetReadDeadline(t)
}
func (sc *SecretConnection) SetWriteDeadline(t time.Time) error {
	return sc.conn.(net.Conn).SetWriteDeadline(t)
}

func genEphKeys() (ephPub, ephPriv *[32]byte) {
	var err error
	ephPub, ephPriv, err = box.GenerateKey(crand.Reader)
	if err != nil {
		panic("Could not generate ephemeral keypairs")
	}
	return
}

func shareEphPubKey(conn io.ReadWriteCloser, locEphPub *[32]byte) (remEphPub *[32]byte, err error) {
<<<<<<< HEAD

	// Send our pubkey and receive theirs in tandem.
	var trs, _ = cmn.Parallel(
		func(_ int) (val interface{}, err error, abort bool) {
			var _, err1 = cdc.MarshalBinaryWriter(conn, locEphPub)
=======
	// Send our pubkey and receive theirs in tandem.
	var trs, _ = cmn.Parallel(
		func(_ int) (val interface{}, err error, abort bool) {
			var _, err1 = conn.Write(locEphPub[:])
>>>>>>> 4930b61a
			if err1 != nil {
				return nil, err1, true // abort
			} else {
				return nil, nil, false
			}
		},
		func(_ int) (val interface{}, err error, abort bool) {
			var _remEphPub [32]byte
<<<<<<< HEAD
			var _, err2 = cdc.UnmarshalBinaryReader(conn, &_remEphPub, 1024*1024) // TODO
=======
			var _, err2 = io.ReadFull(conn, _remEphPub[:])
>>>>>>> 4930b61a
			if err2 != nil {
				return nil, err2, true // abort
			} else {
				return _remEphPub, nil, false
			}
		},
	)

	// If error:
	if trs.FirstError() != nil {
		err = trs.FirstError()
		return
	}

	// Otherwise:
	var _remEphPub = trs.FirstValue().([32]byte)
	return &_remEphPub, nil
<<<<<<< HEAD

=======
>>>>>>> 4930b61a
}

func computeSharedSecret(remPubKey, locPrivKey *[32]byte) (shrSecret *[32]byte) {
	shrSecret = new([32]byte)
	box.Precompute(shrSecret, remPubKey, locPrivKey)
	return
}

func sort32(foo, bar *[32]byte) (lo, hi *[32]byte) {
	if bytes.Compare(foo[:], bar[:]) < 0 {
		lo = foo
		hi = bar
	} else {
		lo = bar
		hi = foo
	}
	return
}

func genNonces(loPubKey, hiPubKey *[32]byte, locIsLo bool) (recvNonce, sendNonce *[24]byte) {
	nonce1 := hash24(append(loPubKey[:], hiPubKey[:]...))
	nonce2 := new([24]byte)
	copy(nonce2[:], nonce1[:])
	nonce2[len(nonce2)-1] ^= 0x01
	if locIsLo {
		recvNonce = nonce1
		sendNonce = nonce2
	} else {
		recvNonce = nonce2
		sendNonce = nonce1
	}
	return
}

func genChallenge(loPubKey, hiPubKey *[32]byte) (challenge *[32]byte) {
	return hash32(append(loPubKey[:], hiPubKey[:]...))
}

func signChallenge(challenge *[32]byte, locPrivKey crypto.PrivKey) (signature crypto.Signature) {
	signature = locPrivKey.Sign(challenge[:])
	return
}

type authSigMessage struct {
	Key crypto.PubKey
	Sig crypto.Signature
}

<<<<<<< HEAD
func shareAuthSignature(sc *SecretConnection, pubKey crypto.PubKey, signature crypto.Signature) (recvMsg authSigMessage, err error) {

	// Send our info and receive theirs in tandem.
	var trs, _ = cmn.Parallel(
		func(_ int) (val interface{}, err error, abort bool) {
			var _, err1 = cdc.MarshalBinaryWriter(sc, authSigMessage{pubKey, signature})
=======
func shareAuthSignature(sc *SecretConnection, pubKey crypto.PubKey, signature crypto.Signature) (recvMsg *authSigMessage, err error) {
	// Send our info and receive theirs in tandem.
	var trs, _ = cmn.Parallel(
		func(_ int) (val interface{}, err error, abort bool) {
			msgBytes := wire.BinaryBytes(authSigMessage{pubKey.Wrap(), signature.Wrap()})
			var _, err1 = sc.Write(msgBytes)
>>>>>>> 4930b61a
			if err1 != nil {
				return nil, err1, true // abort
			} else {
				return nil, nil, false
			}
		},
		func(_ int) (val interface{}, err error, abort bool) {
<<<<<<< HEAD
			var _recvMsg authSigMessage
			var _, err2 = cdc.UnmarshalBinaryReader(sc, &_recvMsg, 1024*1024) // TODO
			if err2 != nil {
				return nil, err2, true // abort
			} else {
				return _recvMsg, nil, false
			}
=======
			readBuffer := make([]byte, authSigMsgSize)
			var _, err2 = io.ReadFull(sc, readBuffer)
			if err2 != nil {
				return nil, err2, true // abort
			}
			n := int(0) // not used.
			var _recvMsg = wire.ReadBinary(authSigMessage{}, bytes.NewBuffer(readBuffer), authSigMsgSize, &n, &err2).(authSigMessage)
			if err2 != nil {
				return nil, err2, true // abort
			} else {
				return _recvMsg, nil, false
			}
>>>>>>> 4930b61a
		},
	)

	// If error:
	if trs.FirstError() != nil {
		err = trs.FirstError()
		return
	}

	var _recvMsg = trs.FirstValue().(authSigMessage)
<<<<<<< HEAD
	return _recvMsg, nil
=======
	return &_recvMsg, nil
>>>>>>> 4930b61a
}

//--------------------------------------------------------------------------------

// sha256
func hash32(input []byte) (res *[32]byte) {
	hasher := sha256.New()
	hasher.Write(input) // nolint: errcheck, gas
	resSlice := hasher.Sum(nil)
	res = new([32]byte)
	copy(res[:], resSlice)
	return
}

// We only fill in the first 20 bytes with ripemd160
func hash24(input []byte) (res *[24]byte) {
	hasher := ripemd160.New()
	hasher.Write(input) // nolint: errcheck, gas
	resSlice := hasher.Sum(nil)
	res = new([24]byte)
	copy(res[:], resSlice)
	return
}

// increment nonce big-endian by 2 with wraparound.
func incr2Nonce(nonce *[24]byte) {
	incrNonce(nonce)
	incrNonce(nonce)
}

// increment nonce big-endian by 1 with wraparound.
func incrNonce(nonce *[24]byte) {
	for i := 23; 0 <= i; i-- {
		nonce[i]++
		if nonce[i] != 0 {
			return
		}
	}
}<|MERGE_RESOLUTION|>--- conflicted
+++ resolved
@@ -20,12 +20,7 @@
 	"golang.org/x/crypto/nacl/secretbox"
 	"golang.org/x/crypto/ripemd160"
 
-<<<<<<< HEAD
 	"github.com/tendermint/go-crypto"
-=======
-	crypto "github.com/tendermint/go-crypto"
-	wire "github.com/tendermint/go-wire"
->>>>>>> 4930b61a
 	cmn "github.com/tendermint/tmlibs/common"
 )
 
@@ -202,18 +197,11 @@
 }
 
 func shareEphPubKey(conn io.ReadWriteCloser, locEphPub *[32]byte) (remEphPub *[32]byte, err error) {
-<<<<<<< HEAD
 
 	// Send our pubkey and receive theirs in tandem.
 	var trs, _ = cmn.Parallel(
 		func(_ int) (val interface{}, err error, abort bool) {
 			var _, err1 = cdc.MarshalBinaryWriter(conn, locEphPub)
-=======
-	// Send our pubkey and receive theirs in tandem.
-	var trs, _ = cmn.Parallel(
-		func(_ int) (val interface{}, err error, abort bool) {
-			var _, err1 = conn.Write(locEphPub[:])
->>>>>>> 4930b61a
 			if err1 != nil {
 				return nil, err1, true // abort
 			} else {
@@ -222,11 +210,7 @@
 		},
 		func(_ int) (val interface{}, err error, abort bool) {
 			var _remEphPub [32]byte
-<<<<<<< HEAD
 			var _, err2 = cdc.UnmarshalBinaryReader(conn, &_remEphPub, 1024*1024) // TODO
-=======
-			var _, err2 = io.ReadFull(conn, _remEphPub[:])
->>>>>>> 4930b61a
 			if err2 != nil {
 				return nil, err2, true // abort
 			} else {
@@ -244,10 +228,6 @@
 	// Otherwise:
 	var _remEphPub = trs.FirstValue().([32]byte)
 	return &_remEphPub, nil
-<<<<<<< HEAD
-
-=======
->>>>>>> 4930b61a
 }
 
 func computeSharedSecret(remPubKey, locPrivKey *[32]byte) (shrSecret *[32]byte) {
@@ -296,21 +276,12 @@
 	Sig crypto.Signature
 }
 
-<<<<<<< HEAD
 func shareAuthSignature(sc *SecretConnection, pubKey crypto.PubKey, signature crypto.Signature) (recvMsg authSigMessage, err error) {
 
 	// Send our info and receive theirs in tandem.
 	var trs, _ = cmn.Parallel(
 		func(_ int) (val interface{}, err error, abort bool) {
 			var _, err1 = cdc.MarshalBinaryWriter(sc, authSigMessage{pubKey, signature})
-=======
-func shareAuthSignature(sc *SecretConnection, pubKey crypto.PubKey, signature crypto.Signature) (recvMsg *authSigMessage, err error) {
-	// Send our info and receive theirs in tandem.
-	var trs, _ = cmn.Parallel(
-		func(_ int) (val interface{}, err error, abort bool) {
-			msgBytes := wire.BinaryBytes(authSigMessage{pubKey.Wrap(), signature.Wrap()})
-			var _, err1 = sc.Write(msgBytes)
->>>>>>> 4930b61a
 			if err1 != nil {
 				return nil, err1, true // abort
 			} else {
@@ -318,7 +289,6 @@
 			}
 		},
 		func(_ int) (val interface{}, err error, abort bool) {
-<<<<<<< HEAD
 			var _recvMsg authSigMessage
 			var _, err2 = cdc.UnmarshalBinaryReader(sc, &_recvMsg, 1024*1024) // TODO
 			if err2 != nil {
@@ -326,20 +296,6 @@
 			} else {
 				return _recvMsg, nil, false
 			}
-=======
-			readBuffer := make([]byte, authSigMsgSize)
-			var _, err2 = io.ReadFull(sc, readBuffer)
-			if err2 != nil {
-				return nil, err2, true // abort
-			}
-			n := int(0) // not used.
-			var _recvMsg = wire.ReadBinary(authSigMessage{}, bytes.NewBuffer(readBuffer), authSigMsgSize, &n, &err2).(authSigMessage)
-			if err2 != nil {
-				return nil, err2, true // abort
-			} else {
-				return _recvMsg, nil, false
-			}
->>>>>>> 4930b61a
 		},
 	)
 
@@ -350,11 +306,7 @@
 	}
 
 	var _recvMsg = trs.FirstValue().(authSigMessage)
-<<<<<<< HEAD
 	return _recvMsg, nil
-=======
-	return &_recvMsg, nil
->>>>>>> 4930b61a
 }
 
 //--------------------------------------------------------------------------------
