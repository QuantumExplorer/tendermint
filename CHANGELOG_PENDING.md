--- conflicted
+++ resolved
@@ -9,8 +9,7 @@
 
 ### BREAKING CHANGES:
 
-<<<<<<< HEAD
-* CLI/RPC/Config
+- CLI/RPC/Config
   - [rpc] `/block_results` response format updated (see RPC docs for details)
     ```
     {
@@ -25,27 +24,16 @@
         "consensus_param_updates": null
       }
     }
-    ```
-=======
-- CLI/RPC/Config
->>>>>>> 816dfce8
 
 - Apps
 
 - Go API
-- [libs] \#3811 Remove `db` from libs in favor of `https://github.com/tendermint/tm-cmn`
+  - [libs] \#3811 Remove `db` from libs in favor of `https://github.com/tendermint/tm-cmn`
 
 ### FEATURES:
 
 ### IMPROVEMENTS:
 
-<<<<<<< HEAD
-### BUG FIXES:
-- [p2p] \#3338 Prevent "sent next PEX request too soon" errors by not calling
-  ensurePeers outside of ensurePeersRoutine
-- [behaviour] Return correct reason in MessageOutOfOrder (@jim380)
-=======
 - [abci] \#3809 Recover from application panics in `server/socket_server.go` to allow socket cleanup (@ruseinov)
 
 ### BUG FIXES:
->>>>>>> 816dfce8
