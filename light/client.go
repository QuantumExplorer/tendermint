--- conflicted
+++ resolved
@@ -6,10 +6,7 @@
 	"errors"
 	"fmt"
 	"sort"
-<<<<<<< HEAD
-=======
 	"sync"
->>>>>>> e54fdb62
 	"time"
 
 	"github.com/tendermint/tendermint/libs/log"
@@ -727,12 +724,9 @@
 			"trustedHash", verifiedBlock.Hash(),
 			"newHeight", blockCache[depth].Height,
 			"newHash", blockCache[depth].Hash())
-<<<<<<< HEAD
 
 		// fmt.Printf("verifying light skipping with validator set %v using verified block %v",
 		//  verifiedBlock.ValidatorSet, verifiedBlock)
-=======
->>>>>>> e54fdb62
 
 		err := Verify(verifiedBlock.SignedHeader, verifiedBlock.ValidatorSet, blockCache[depth].SignedHeader,
 			blockCache[depth].ValidatorSet, c.trustingPeriod, now, c.maxClockDrift, c.trustLevel)
@@ -1154,30 +1148,17 @@
 			// respond or couldn't find the block, then we ignore it and move on to
 			// the next witness.
 			if _, ok := e.Reason.(provider.ErrBadLightBlock); ok {
-<<<<<<< HEAD
-				c.logger.Info("Witness sent us invalid header / vals -> removing it", "witness",
-					c.witnesses[e.WitnessIndex])
-=======
 				c.logger.Info("Witness sent us invalid header / vals -> removing it",
 					"witness", c.witnesses[e.WitnessIndex], "err", err)
->>>>>>> e54fdb62
 				witnessesToRemove = append(witnessesToRemove, e.WitnessIndex)
 			}
 		}
 
 	}
 
-<<<<<<< HEAD
-	// we need to make sure that we remove witnesses by index in the reverse
-	// order so as to not affect the indexes themselves
-	sort.Ints(witnessesToRemove)
-	for i := len(witnessesToRemove) - 1; i >= 0; i-- {
-		c.removeWitness(witnessesToRemove[i])
-=======
 	// remove witnesses that have misbehaved
 	if err := c.removeWitnesses(witnessesToRemove); err != nil {
 		return err
->>>>>>> e54fdb62
 	}
 
 	return nil
